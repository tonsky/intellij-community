--- conflicted
+++ resolved
@@ -1,111 +1,107 @@
-/*
- * Copyright 2000-2009 JetBrains s.r.o.
- *
- * Licensed under the Apache License, Version 2.0 (the "License");
- * you may not use this file except in compliance with the License.
- * You may obtain a copy of the License at
- *
- * http://www.apache.org/licenses/LICENSE-2.0
- *
- * Unless required by applicable law or agreed to in writing, software
- * distributed under the License is distributed on an "AS IS" BASIS,
- * WITHOUT WARRANTIES OR CONDITIONS OF ANY KIND, either express or implied.
- * See the License for the specific language governing permissions and
- * limitations under the License.
- */
-package org.intellij.plugins.intelliLang.inject;
-
-import com.intellij.codeInsight.intention.IntentionAction;
-import com.intellij.codeInsight.intention.LowPriorityAction;
-import com.intellij.lang.Language;
-import com.intellij.lang.injection.InjectedLanguageManager;
-import com.intellij.openapi.application.ApplicationManager;
-import com.intellij.openapi.editor.Editor;
-import com.intellij.openapi.project.Project;
-import com.intellij.openapi.util.Pair;
-import com.intellij.openapi.util.TextRange;
-import com.intellij.openapi.vfs.VirtualFile;
-import com.intellij.psi.PsiElement;
-import com.intellij.psi.PsiFile;
-import com.intellij.psi.PsiLanguageInjectionHost;
-import com.intellij.psi.impl.source.tree.injected.InjectedLanguageUtil;
-import com.intellij.util.FileContentUtil;
-import com.intellij.util.IncorrectOperationException;
-import gnu.trove.THashSet;
-import org.intellij.plugins.intelliLang.Configuration;
-import org.jetbrains.annotations.NotNull;
-
-import java.util.Collections;
-import java.util.List;
-
-/**
- * @author Dmitry Avdeev
- */
-public class UnInjectLanguageAction implements IntentionAction, LowPriorityAction {
-
-  @NotNull
-  public String getText() {
-    return "Un-inject Language";
-  }
-
-  @NotNull
-  public String getFamilyName() {
-    return getText();
-  }
-
-  public boolean isAvailable(@NotNull Project project, Editor editor, PsiFile file) {
-    final int offset = editor.getCaretModel().getOffset();
-    final PsiFile psiFile = InjectedLanguageUtil.findInjectedPsiNoCommit(file, offset);
-    if (psiFile == null) return false;
-    final LanguageInjectionSupport support = psiFile.getUserData(LanguageInjectionSupport.INJECTOR_SUPPORT);
-    return support != null;
-  }
-
-  public void invoke(@NotNull final Project project, final Editor editor, final PsiFile file) throws IncorrectOperationException {
-    ApplicationManager.getApplication().runReadAction(new Runnable() {
-      public void run() {
-        invokeImpl(project, editor, file);
-      }
-    });
-  }
-
-  private static void invokeImpl(Project project, Editor editor, PsiFile file) {
-    final PsiFile psiFile = InjectedLanguageUtil.findInjectedPsiNoCommit(file, editor.getCaretModel().getOffset());
-    if (psiFile == null) return;
-    final PsiLanguageInjectionHost host = InjectedLanguageManager.getInstance(project).getInjectionHost(psiFile);
-    if (host == null) return;
-    final LanguageInjectionSupport support = psiFile.getUserData(LanguageInjectionSupport.INJECTOR_SUPPORT);
-    if (support == null) return;
-    try {
-      if (!support.removeInjectionInPlace(host)) {
-        defaultFunctionalityWorked(host);
-      }
-    }
-    finally {
-      FileContentUtil.reparseFiles(project, Collections.<VirtualFile>emptyList(), true);
-    }
-  }
-
-  private static boolean defaultFunctionalityWorked(final PsiLanguageInjectionHost host) {
-    final THashSet<String> languages = new THashSet<String>();
-<<<<<<< HEAD
-    final List<Pair<PsiElement, TextRange>> files = InjectedLanguageManager.getInstance(host.getProject()).getInjectedPsiFiles(host);
-=======
-    final List<Pair<PsiElement, TextRange>> files = InjectedLanguageUtil.getInstance().getInjectedPsiFiles(host);
->>>>>>> 990efb27
-    if (files == null) return false;
-    for (Pair<PsiElement, TextRange> pair : files) {
-      for (Language lang = pair.first.getLanguage(); lang != null; lang = lang.getBaseLanguage()) {
-        languages.add(lang.getID());
-      }
-    }
-    // todo there is a problem: host i.e. literal expression is confused with "target" i.e. parameter
-    // todo therefore this part doesn't work for java
-    return Configuration.getProjectInstance(host.getProject()).setHostInjectionEnabled(host, languages, false);
-  }
-
-  public boolean startInWriteAction() {
-    return false;
-  }
-
-}+/*
+ * Copyright 2000-2009 JetBrains s.r.o.
+ *
+ * Licensed under the Apache License, Version 2.0 (the "License");
+ * you may not use this file except in compliance with the License.
+ * You may obtain a copy of the License at
+ *
+ * http://www.apache.org/licenses/LICENSE-2.0
+ *
+ * Unless required by applicable law or agreed to in writing, software
+ * distributed under the License is distributed on an "AS IS" BASIS,
+ * WITHOUT WARRANTIES OR CONDITIONS OF ANY KIND, either express or implied.
+ * See the License for the specific language governing permissions and
+ * limitations under the License.
+ */
+package org.intellij.plugins.intelliLang.inject;
+
+import com.intellij.codeInsight.intention.IntentionAction;
+import com.intellij.codeInsight.intention.LowPriorityAction;
+import com.intellij.lang.Language;
+import com.intellij.lang.injection.InjectedLanguageManager;
+import com.intellij.openapi.application.ApplicationManager;
+import com.intellij.openapi.editor.Editor;
+import com.intellij.openapi.project.Project;
+import com.intellij.openapi.util.Pair;
+import com.intellij.openapi.util.TextRange;
+import com.intellij.openapi.vfs.VirtualFile;
+import com.intellij.psi.PsiElement;
+import com.intellij.psi.PsiFile;
+import com.intellij.psi.PsiLanguageInjectionHost;
+import com.intellij.psi.impl.source.tree.injected.InjectedLanguageUtil;
+import com.intellij.util.FileContentUtil;
+import com.intellij.util.IncorrectOperationException;
+import gnu.trove.THashSet;
+import org.intellij.plugins.intelliLang.Configuration;
+import org.jetbrains.annotations.NotNull;
+
+import java.util.Collections;
+import java.util.List;
+
+/**
+ * @author Dmitry Avdeev
+ */
+public class UnInjectLanguageAction implements IntentionAction, LowPriorityAction {
+
+  @NotNull
+  public String getText() {
+    return "Un-inject Language";
+  }
+
+  @NotNull
+  public String getFamilyName() {
+    return getText();
+  }
+
+  public boolean isAvailable(@NotNull Project project, Editor editor, PsiFile file) {
+    final int offset = editor.getCaretModel().getOffset();
+    final PsiFile psiFile = InjectedLanguageUtil.findInjectedPsiNoCommit(file, offset);
+    if (psiFile == null) return false;
+    final LanguageInjectionSupport support = psiFile.getUserData(LanguageInjectionSupport.INJECTOR_SUPPORT);
+    return support != null;
+  }
+
+  public void invoke(@NotNull final Project project, final Editor editor, final PsiFile file) throws IncorrectOperationException {
+    ApplicationManager.getApplication().runReadAction(new Runnable() {
+      public void run() {
+        invokeImpl(project, editor, file);
+      }
+    });
+  }
+
+  private static void invokeImpl(Project project, Editor editor, PsiFile file) {
+    final PsiFile psiFile = InjectedLanguageUtil.findInjectedPsiNoCommit(file, editor.getCaretModel().getOffset());
+    if (psiFile == null) return;
+    final PsiLanguageInjectionHost host = InjectedLanguageManager.getInstance(project).getInjectionHost(psiFile);
+    if (host == null) return;
+    final LanguageInjectionSupport support = psiFile.getUserData(LanguageInjectionSupport.INJECTOR_SUPPORT);
+    if (support == null) return;
+    try {
+      if (!support.removeInjectionInPlace(host)) {
+        defaultFunctionalityWorked(host);
+      }
+    }
+    finally {
+      FileContentUtil.reparseFiles(project, Collections.<VirtualFile>emptyList(), true);
+    }
+  }
+
+  private static boolean defaultFunctionalityWorked(final PsiLanguageInjectionHost host) {
+    final THashSet<String> languages = new THashSet<String>();
+    final List<Pair<PsiElement, TextRange>> files = InjectedLanguageManager.getInstance(host.getProject()).getInjectedPsiFiles(host);
+    if (files == null) return false;
+    for (Pair<PsiElement, TextRange> pair : files) {
+      for (Language lang = pair.first.getLanguage(); lang != null; lang = lang.getBaseLanguage()) {
+        languages.add(lang.getID());
+      }
+    }
+    // todo there is a problem: host i.e. literal expression is confused with "target" i.e. parameter
+    // todo therefore this part doesn't work for java
+    return Configuration.getProjectInstance(host.getProject()).setHostInjectionEnabled(host, languages, false);
+  }
+
+  public boolean startInWriteAction() {
+    return false;
+  }
+
+}