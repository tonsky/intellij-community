--- conflicted
+++ resolved
@@ -1173,12 +1173,10 @@
         parent instanceof GrThrowStatement ||
         parent instanceof GrSwitchStatement ||
         parent instanceof GrVariable ||
-        parent instanceof GrReferenceExpression ||
         parent instanceof GrWhileStatement) {
       return true;
     }
 
-<<<<<<< HEAD
     if (parent instanceof GrReferenceExpression) {
       if (ResolveUtil.isClassReference(parent)) {
         parent = parent.getParent();
@@ -1192,13 +1190,12 @@
       }
       return true;
     }
-=======
+
     if (parent instanceof GrTraditionalForClause) {
       GrTraditionalForClause forClause = (GrTraditionalForClause)parent;
       return expr == forClause.getCondition();
     }
-    
->>>>>>> 1e7810d4
+
     return isReturnStatement(expr);
   }
 
