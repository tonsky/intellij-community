--- conflicted
+++ resolved
@@ -1,8 +1,4 @@
-<<<<<<< HEAD
 // Copyright 2000-2018 JetBrains s.r.o. Use of this source code is governed by the Apache 2.0 license that can be found in the LICENSE file.
-=======
-// Copyright 2000-2017 JetBrains s.r.o. Use of this source code is governed by the Apache 2.0 license that can be found in the LICENSE file.
->>>>>>> 8107bf42
 package org.jetbrains.references
 
 import com.intellij.openapi.application.ex.PathManagerEx
@@ -184,10 +180,10 @@
     assertIndexOnRebuild("Foo.java")
   }
 
-<<<<<<< HEAD
   fun testNestedAnonymouses() {
     assertIndexOnRebuild("Anonymouses.java", "Classes.java")
-=======
+  }
+
   fun testImplicitToString() {
     assertIndexOnRebuild("Foo.java")
   }
@@ -202,6 +198,5 @@
 
   fun testImplicitToStringHierarchy() {
     assertIndexOnRebuild("Foo.java")
->>>>>>> 8107bf42
   }
 }
