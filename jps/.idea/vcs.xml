--- conflicted
+++ resolved
@@ -1,4 +1,3 @@
-<<<<<<< HEAD
 <?xml version="1.0" encoding="UTF-8"?>
 <project version="4">
   <component name="ClearCaseSharedConfig">
@@ -8,15 +7,3 @@
     <mapping directory="" vcs="Git" />
   </component>
 </project>
-
-=======
-<?xml version="1.0" encoding="UTF-8"?>
-<project version="4">
-  <component name="ClearCaseSharedConfig">
-    <option name="myUseUcmModel" value="true" />
-  </component>
-  <component name="VcsDirectoryMappings">
-    <mapping directory="" vcs="Git" />
-  </component>
-</project>
->>>>>>> 02946a15
