/*
 * Copyright 2000-2012 JetBrains s.r.o.
 *
 * Licensed under the Apache License, Version 2.0 (the "License");
 * you may not use this file except in compliance with the License.
 * You may obtain a copy of the License at
 *
 * http://www.apache.org/licenses/LICENSE-2.0
 *
 * Unless required by applicable law or agreed to in writing, software
 * distributed under the License is distributed on an "AS IS" BASIS,
 * WITHOUT WARRANTIES OR CONDITIONS OF ANY KIND, either express or implied.
 * See the License for the specific language governing permissions and
 * limitations under the License.
 */
package com.intellij.openapi.project;

import com.intellij.ide.DataManager;
import com.intellij.openapi.fileTypes.InternalFileType;
import com.intellij.openapi.actionSystem.DataContext;
import com.intellij.openapi.actionSystem.PlatformDataKeys;
import com.intellij.openapi.fileEditor.UniqueVFilePathBuilder;
import com.intellij.openapi.fileTypes.FileType;
import com.intellij.openapi.module.Module;
import com.intellij.openapi.module.ModuleUtil;
import com.intellij.openapi.roots.JdkOrderEntry;
import com.intellij.openapi.roots.OrderEntry;
import com.intellij.openapi.roots.libraries.LibraryUtil;
import com.intellij.openapi.util.SystemInfo;
import com.intellij.openapi.util.io.FileUtil;
import com.intellij.openapi.vfs.JarFileSystem;
import com.intellij.openapi.vfs.VirtualFile;
import com.intellij.openapi.vfs.VirtualFilePathWrapper;
import org.jetbrains.annotations.NonNls;
import org.jetbrains.annotations.NotNull;
import org.jetbrains.annotations.Nullable;

import javax.swing.*;

/**
 * @author max
 */
<<<<<<< HEAD
public class ProjectUtil extends ProjectCoreUtil {
=======
public class ProjectUtil {
  /** @deprecated use {@linkplain Project#DIRECTORY_STORE_FOLDER} (to remove in IDEA 13) */
  @SuppressWarnings("UnusedDeclaration") @NonNls public static final String DIRECTORY_BASED_PROJECT_DIR = Project.DIRECTORY_STORE_FOLDER;
>>>>>>> 5d3597e1

  private ProjectUtil() { }

  @Nullable
  public static String getProjectLocationString(@NotNull final Project project) {
    return FileUtil.getLocationRelativeToUserHome(project.getBasePath());
  }

  @NotNull
  public static String calcRelativeToProjectPath(@NotNull final VirtualFile file,
                                                 @Nullable final Project project,
                                                 final boolean includeFilePath) {
    return calcRelativeToProjectPath(file, project, includeFilePath, false, false);
  }

  @NotNull
  public static String calcRelativeToProjectPath(@NotNull final VirtualFile file,
                                                 @Nullable final Project project,
                                                 final boolean includeFilePath,
                                                 final boolean includeUniqueFilePath,
                                                 final boolean keepModuleAlwaysOnTheLeft) {
    if (file instanceof VirtualFilePathWrapper) {
      return includeFilePath ? ((VirtualFilePathWrapper)file).getPresentablePath() : file.getName();
    }    
    String url;
    if (includeFilePath) {
      url = file.getPresentableUrl();
    }
    else if (includeUniqueFilePath) {
      url = UniqueVFilePathBuilder.getInstance().getUniqueVirtualFilePath(project, file);
    }
    else {
      url = file.getName();
    }
    if (project == null) {
      return url;
    }
    else {
      final VirtualFile baseDir = project.getBaseDir();
      if (baseDir != null && includeFilePath) {
        //noinspection ConstantConditions
        final String projectHomeUrl = baseDir.getPresentableUrl();
        if (url.startsWith(projectHomeUrl)) {
          url = "..." + url.substring(projectHomeUrl.length());
        }
      }

      if (SystemInfo.isMac && file.getFileSystem() instanceof JarFileSystem) {
        final VirtualFile fileForJar = ((JarFileSystem)file.getFileSystem()).getVirtualFileForJar(file);
        if (fileForJar != null) {
          final OrderEntry libraryEntry = LibraryUtil.findLibraryEntry(file, project);
          if (libraryEntry != null) {
            if (libraryEntry instanceof JdkOrderEntry) {
              url = url + " - [" + ((JdkOrderEntry)libraryEntry).getJdkName() + "]";
            } else {
              url = url + " - [" + libraryEntry.getPresentableName() + "]";
            }
          } else {
            url = url + " - [" + fileForJar.getName() + "]";
          }
        }
      }

      final Module module = ModuleUtil.findModuleForFile(file, project);
      if (module == null) return url;
      return !keepModuleAlwaysOnTheLeft && SystemInfo.isMac ?
             url + " - [" + module.getName() + "]" :
             "[" + module.getName() + "] - " + url;
    }
  }

  public static String calcRelativeToProjectPath(final VirtualFile file, final Project project) {
    return calcRelativeToProjectPath(file, project, true);
  }

  @Nullable
  public static Project guessProjectForFile(VirtualFile file) {
    return ProjectLocator.getInstance().guessProjectForFile(file);
  }

<<<<<<< HEAD
=======
  public static boolean isProjectOrWorkspaceFile(final VirtualFile file) {
    return isProjectOrWorkspaceFile(file, file.getFileType());
  }

  public static boolean isProjectOrWorkspaceFile(final VirtualFile file,
                                                 final FileType fileType) {
    if (fileType instanceof InternalFileType) return true;
    return file.getPath().contains("/"+ Project.DIRECTORY_STORE_FOLDER +"/");
  }

>>>>>>> 5d3597e1
  @NotNull
  public static Project guessCurrentProject(JComponent component) {
    Project project = null;
    Project[] openProjects = ProjectManager.getInstance().getOpenProjects();
    if (openProjects.length > 0) project = openProjects[0];
    if (project == null) {
      DataContext dataContext = component == null ? DataManager.getInstance().getDataContext() : DataManager.getInstance().getDataContext(component);
      project = PlatformDataKeys.PROJECT.getData(dataContext);
    }
    if (project == null) {
      project = ProjectManager.getInstance().getDefaultProject();
    }
    return project;
  }
}<|MERGE_RESOLUTION|>--- conflicted
+++ resolved
@@ -16,11 +16,11 @@
 package com.intellij.openapi.project;
 
 import com.intellij.ide.DataManager;
-import com.intellij.openapi.fileTypes.InternalFileType;
 import com.intellij.openapi.actionSystem.DataContext;
 import com.intellij.openapi.actionSystem.PlatformDataKeys;
 import com.intellij.openapi.fileEditor.UniqueVFilePathBuilder;
 import com.intellij.openapi.fileTypes.FileType;
+import com.intellij.openapi.fileTypes.InternalFileType;
 import com.intellij.openapi.module.Module;
 import com.intellij.openapi.module.ModuleUtil;
 import com.intellij.openapi.roots.JdkOrderEntry;
@@ -40,13 +40,9 @@
 /**
  * @author max
  */
-<<<<<<< HEAD
-public class ProjectUtil extends ProjectCoreUtil {
-=======
 public class ProjectUtil {
   /** @deprecated use {@linkplain Project#DIRECTORY_STORE_FOLDER} (to remove in IDEA 13) */
   @SuppressWarnings("UnusedDeclaration") @NonNls public static final String DIRECTORY_BASED_PROJECT_DIR = Project.DIRECTORY_STORE_FOLDER;
->>>>>>> 5d3597e1
 
   private ProjectUtil() { }
 
@@ -127,8 +123,6 @@
     return ProjectLocator.getInstance().guessProjectForFile(file);
   }
 
-<<<<<<< HEAD
-=======
   public static boolean isProjectOrWorkspaceFile(final VirtualFile file) {
     return isProjectOrWorkspaceFile(file, file.getFileType());
   }
@@ -139,7 +133,6 @@
     return file.getPath().contains("/"+ Project.DIRECTORY_STORE_FOLDER +"/");
   }
 
->>>>>>> 5d3597e1
   @NotNull
   public static Project guessCurrentProject(JComponent component) {
     Project project = null;
